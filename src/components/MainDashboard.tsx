'use client';

import { useState, useEffect } from 'react';
import { useSearchParams } from 'next/navigation';
import { useAuth } from '@/contexts/AuthContextFirebase';
import { CustomerManagement } from './customers/CustomerManagement';
import { NewCustomerManagement } from './customers/NewCustomerManagement';
import { PlanningManagement } from './planning/PlanningManagement';
import { DemoDataGenerator } from './admin/DemoDataGenerator';
import { InvitationManagement } from './admin/InvitationManagement';
import { AdvancedRoleManagement } from './admin/AdvancedRoleManagement';
import { UserManagement } from './admin/UserManagement';
import { FirebaseTest } from './admin/FirebaseTest';
import { FirebaseAuthTest } from './admin/FirebaseAuthTest';
import { FirebaseMigration } from './admin/FirebaseMigration';
import { FirebaseDataTest } from './admin/FirebaseDataTest';
import { FirebaseSimpleTest } from './admin/FirebaseSimpleTest';
import { DataMigration } from './admin/DataMigration';
import { BranchIdFixer } from './admin/BranchIdFixer';
import FirebaseDataCleanup from './admin/FirebaseDataCleanup';
import { UserProfile } from './profile/UserProfile';
import { ReportsDashboard } from './reports/ReportsDashboard';
import EmergencyTicketsPage from '@/app/emergency-tickets/page';
import IssuesPage from '@/app/issues/page';
import { GlobalIssueButton } from './issues/GlobalIssueButton';
import { FloatingIssueButton } from './issues/FloatingIssueButton';

export interface MainDashboardProps {
  className?: string;
}

export function MainDashboard({ className = '' }: MainDashboardProps) {
  const { authState, logout, hasPermission } = useAuth();
  const searchParams = useSearchParams();
  const [activeTab, setActiveTab] = useState('customers');
  const [adminSubTab, setAdminSubTab] = useState('demo-data');

  // Handle URL tab parameter
  useEffect(() => {
    const tabParam = searchParams.get('tab');
    if (tabParam && ['customers', 'planning', 'reports', 'emergency-tickets', 'profile', 'admin'].includes(tabParam)) {
      setActiveTab(tabParam);
    }
  }, [searchParams]);

  if (!authState.user) {
    return <div>غير مصرح بالدخول</div>;
  }

  const tabs = [
    {
      id: 'customers',
      label: 'إدارة العملاء',
      icon: '👥',
      requiredRole: 'viewer' as const,
    },
    {
      id: 'planning',
      label: 'جدولة الصيانة',
      icon: '📅',
      requiredRole: 'viewer' as const,
    },
    {
      id: 'reports',
      label: 'التقارير',
      icon: '📊',
      requiredRole: 'supervisor' as const,
    },
    {
      id: 'emergency-tickets',
      label: 'التذاكر الطارئة',
      icon: '🚨',
      requiredRole: 'viewer' as const,
    },
    {
      id: 'issues',
      label: 'تتبع المشاكل',
      icon: '🐛',
      requiredRole: 'viewer' as const,
    },
    {
      id: 'checklists',
      label: 'قوائم المراجعة',
      icon: '✅',
      requiredRole: 'supervisor' as const,
      isPlaceholder: true,
    },
    {
      id: 'profile',
      label: 'الملف الشخصي',
      icon: '👤',
      requiredRole: 'viewer' as const,
    },
    {
      id: 'admin',
      label: 'إدارة النظام',
      icon: '🔧',
      requiredRole: 'admin' as const,
    },
  ];

  const availableTabs = tabs.filter(tab => hasPermission(tab.requiredRole));

  const handleLogout = () => {
    if (confirm('هل أنت متأكد من تسجيل الخروج؟')) {
      logout();
    }
  };

  return (
    <div className={`min-h-screen bg-gray-50 ${className}`}>
      {/* Header */}
      <header className="bg-white shadow-sm border-b">
        <div className="max-w-7xl mx-auto px-4 sm:px-6 lg:px-8">
          <div className="flex justify-between items-center h-16">
            <div className="flex items-center">
              <h1 className="text-xl font-bold text-gray-900">
                شركة سلامة السعودية - نظام إدارة الصيانة
              </h1>
            </div>

            <div className="flex items-center space-x-4 space-x-reverse">
              <GlobalIssueButton 
                variant="outline" 
                size="sm" 
                className="flex items-center gap-2"
              />
              <div className="text-sm text-gray-600">
                مرحباً، {authState.user.displayName || 'مستخدم'}
              </div>
              <div className="text-xs bg-blue-100 text-blue-800 px-2 py-1 rounded">
                {authState.user.role === 'admin' ? 'مدير النظام' :
                 authState.user.role === 'operations_manager' ? 'مدير العمليات' :
                 authState.user.role === 'supervisor' ? 'مشرف' : 'فني'}
              </div>
              <button
                onClick={handleLogout}
                className="text-red-600 hover:text-red-800 text-sm"
              >
                تسجيل الخروج
              </button>
            </div>
          </div>
        </div>
      </header>

      {/* Navigation Tabs */}
      <nav className="bg-white border-b">
        <div className="max-w-7xl mx-auto px-4 sm:px-6 lg:px-8">
          <div className="flex space-x-8 space-x-reverse">
            {availableTabs.map(tab => (
              <button
                key={tab.id}
                onClick={() => !tab.isPlaceholder && setActiveTab(tab.id)}
                className={`flex items-center px-3 py-4 text-sm font-medium border-b-2 transition-colors ${
                  activeTab === tab.id
                    ? 'border-blue-500 text-blue-600'
                    : 'border-transparent text-gray-500 hover:text-gray-700'
                } ${tab.isPlaceholder ? 'opacity-50 cursor-not-allowed' : ''}`}
                disabled={tab.isPlaceholder}
              >
                <span className="ml-2">{tab.icon}</span>
                {tab.label}
                {tab.isPlaceholder && (
                  <span className="mr-2 text-xs bg-yellow-100 text-yellow-800 px-2 py-1 rounded">
                    قريباً
                  </span>
                )}
              </button>
            ))}
          </div>
        </div>
      </nav>

      {/* Main Content */}
      <main className="max-w-7xl mx-auto py-6 px-4 sm:px-6 lg:px-8">
        {activeTab === 'customers' && <NewCustomerManagement />}

        {activeTab === 'planning' && <PlanningManagement />}

        {activeTab === 'profile' && <UserProfile />}

        {activeTab === 'reports' && <ReportsDashboard />}

        {activeTab === 'emergency-tickets' && <EmergencyTicketsPage />}

        {activeTab === 'issues' && <IssuesPage />}

        {activeTab === 'admin' && (
          <div className="space-y-6">
            <h2 className="text-2xl font-bold text-gray-900">إدارة النظام</h2>

            {/* Admin Sub-Navigation */}
            <div className="bg-white rounded-lg shadow">
              <div className="border-b border-gray-200">
                <nav className="-mb-px flex space-x-8 space-x-reverse px-6">
                  <button
                    onClick={() => setAdminSubTab('demo-data')}
                    className={`py-4 px-1 border-b-2 font-medium text-sm transition-colors ${
                      adminSubTab === 'demo-data'
                        ? 'border-blue-500 text-blue-600'
                        : 'border-transparent text-gray-500 hover:text-gray-700 hover:border-gray-300'
                    }`}
                  >
                    🎯 بيانات تجريبية
                  </button>
                  <button
                    onClick={() => setAdminSubTab('invitations')}
                    className={`py-4 px-1 border-b-2 font-medium text-sm transition-colors ${
                      adminSubTab === 'invitations'
                        ? 'border-blue-500 text-blue-600'
                        : 'border-transparent text-gray-500 hover:text-gray-700 hover:border-gray-300'
                    }`}
                  >
                    📧 دعوات المستخدمين
                  </button>
                  <button
                    onClick={() => setAdminSubTab('users')}
                    className={`py-4 px-1 border-b-2 font-medium text-sm transition-colors ${
                      adminSubTab === 'users'
                        ? 'border-blue-500 text-blue-600'
                        : 'border-transparent text-gray-500 hover:text-gray-700 hover:border-gray-300'
                    }`}
                  >
                    🛡️ إدارة الأدوار والصلاحيات
                  </button>
                  <button
                    onClick={() => setAdminSubTab('user-management')}
                    className={`py-4 px-1 border-b-2 font-medium text-sm transition-colors ${
                      adminSubTab === 'user-management'
                        ? 'border-blue-500 text-blue-600'
                        : 'border-transparent text-gray-500 hover:text-gray-700 hover:border-gray-300'
                    }`}
                  >
                    👥 إدارة المستخدمين
                  </button>
                  <button
                    onClick={() => setAdminSubTab('firebase')}
                    className={`py-4 px-1 border-b-2 font-medium text-sm transition-colors ${
                      adminSubTab === 'firebase'
                        ? 'border-blue-500 text-blue-600'
                        : 'border-transparent text-gray-500 hover:text-gray-700 hover:border-gray-300'
                    }`}
                  >
                    🔥 اختبار Firebase
                  </button>
                  <button
                    onClick={() => setAdminSubTab('firebase-auth')}
                    className={`py-4 px-1 border-b-2 font-medium text-sm transition-colors ${
                      adminSubTab === 'firebase-auth'
                        ? 'border-blue-500 text-blue-600'
                        : 'border-transparent text-gray-500 hover:text-gray-700 hover:border-gray-300'
                    }`}
                  >
                    🔐 اختبار المصادقة
                  </button>
                  <button
                    onClick={() => setAdminSubTab('firebase-migration')}
                    className={`py-4 px-1 border-b-2 font-medium text-sm transition-colors ${
                      adminSubTab === 'firebase-migration'
                        ? 'border-blue-500 text-blue-600'
                        : 'border-transparent text-gray-500 hover:text-gray-700 hover:border-gray-300'
                    }`}
                  >
                    📊 ترحيل البيانات
                  </button>
                  <button
                    onClick={() => setAdminSubTab('firebase-data')}
                    className={`py-4 px-1 border-b-2 font-medium text-sm transition-colors ${
                      adminSubTab === 'firebase-data'
                        ? 'border-blue-500 text-blue-600'
                        : 'border-transparent text-gray-500 hover:text-gray-700 hover:border-gray-300'
                    }`}
                  >
                    💾 اختبار البيانات
                  </button>
                  <button
                    onClick={() => setAdminSubTab('firebase-simple')}
                    className={`py-4 px-1 border-b-2 font-medium text-sm transition-colors ${
                      adminSubTab === 'firebase-simple'
                        ? 'border-blue-500 text-blue-600'
                        : 'border-transparent text-gray-500 hover:text-gray-700 hover:border-gray-300'
                    }`}
                  >
                    🧪 اختبار بسيط
                  </button>
                  <button
                    onClick={() => setAdminSubTab('data-migration')}
                    className={`py-4 px-1 border-b-2 font-medium text-sm transition-colors ${
                      adminSubTab === 'data-migration'
                        ? 'border-blue-500 text-blue-600'
                        : 'border-transparent text-gray-500 hover:text-gray-700 hover:border-gray-300'
                    }`}
                  >
                    🔧 ترحيل البيانات
                  </button>
                  <button
                    onClick={() => setAdminSubTab('branch-fixer')}
                    className={`py-4 px-1 border-b-2 font-medium text-sm transition-colors ${
                      adminSubTab === 'branch-fixer'
                        ? 'border-blue-500 text-blue-600'
                        : 'border-transparent text-gray-500 hover:text-gray-700 hover:border-gray-300'
                    }`}
                  >
                    🔧 إصلاح معرفات الفروع
                  </button>
                  <button
<<<<<<< HEAD
                    onClick={() => setAdminSubTab('firebase-cleanup')}
                    className={`py-4 px-1 border-b-2 font-medium text-sm transition-colors ${
                      adminSubTab === 'firebase-cleanup'
=======
                    onClick={() => setAdminSubTab('data-cleanup')}
                    className={`py-4 px-1 border-b-2 font-medium text-sm transition-colors ${
                      adminSubTab === 'data-cleanup'
>>>>>>> 7544d2fa
                        ? 'border-blue-500 text-blue-600'
                        : 'border-transparent text-gray-500 hover:text-gray-700 hover:border-gray-300'
                    }`}
                  >
                    🗑️ تنظيف البيانات
                  </button>
                  <button
                    onClick={() => setAdminSubTab('settings')}
                    className={`py-4 px-1 border-b-2 font-medium text-sm transition-colors ${
                      adminSubTab === 'settings'
                        ? 'border-blue-500 text-blue-600'
                        : 'border-transparent text-gray-500 hover:text-gray-700 hover:border-gray-300'
                    }`}
                  >
                    ⚙️ إعدادات النظام
                  </button>
                </nav>
              </div>

              <div className="p-6">
                {/* Demo Data Generator */}
                {adminSubTab === 'demo-data' && <DemoDataGenerator />}

                {/* Invitation Management */}
                {adminSubTab === 'invitations' && <InvitationManagement />}

                {/* Advanced Role Management */}
                {adminSubTab === 'users' && <AdvancedRoleManagement />}

                {/* User Management */}
                {adminSubTab === 'user-management' && <UserManagement />}

                {/* Firebase Test */}
                {adminSubTab === 'firebase' && <FirebaseTest />}

                {/* Firebase Authentication Test */}
                {adminSubTab === 'firebase-auth' && <FirebaseAuthTest />}

                {/* Firebase Data Migration */}
                {adminSubTab === 'firebase-migration' && <FirebaseMigration />}

                {/* Firebase Data Test */}
                {adminSubTab === 'firebase-data' && <FirebaseDataTest />}

                {/* Firebase Simple Test */}
                {adminSubTab === 'firebase-simple' && <FirebaseSimpleTest />}

                {/* Data Migration */}
                {adminSubTab === 'data-migration' && <DataMigration />}

                {/* Branch ID Fixer */}
                {adminSubTab === 'branch-fixer' && <BranchIdFixer />}

                {/* Firebase Data Cleanup */}
<<<<<<< HEAD
                {adminSubTab === 'firebase-cleanup' && <FirebaseDataCleanup />}
=======
                {adminSubTab === 'data-cleanup' && <FirebaseDataCleanup />}
>>>>>>> 7544d2fa

                {/* System Settings (Placeholder) */}
                {adminSubTab === 'settings' && (
                  <div className="text-center py-12">
                    <div className="text-6xl mb-4">⚙️</div>
                    <h3 className="text-lg font-medium text-gray-900 mb-2">إعدادات النظام</h3>
                    <p className="text-gray-500 mb-4">
                      إعدادات عامة للنظام، النسخ الاحتياطي، وتخصيص الواجهة
                    </p>
                    <div className="bg-blue-50 border border-blue-200 rounded-lg p-4 max-w-md mx-auto">
                      <p className="text-blue-800 text-sm">
                        📋 قيد التطوير - سيتم إضافة هذه الميزة قريباً
                      </p>
                    </div>
                  </div>
                )}
              </div>
            </div>
          </div>
        )}
      </main>

      {/* Floating Issue Button for Mobile */}
      <FloatingIssueButton />

      {/* Footer */}
      <footer className="bg-white border-t mt-12">
        <div className="max-w-7xl mx-auto py-4 px-4 sm:px-6 lg:px-8">
          <div className="text-center text-sm text-gray-500">
            نظام إدارة جدولة الصيانة - شركة سلامة السعودية © 2024
          </div>
        </div>
      </footer>
    </div>
  );
}

// Safe default props
MainDashboard.defaultProps = {
  className: '',
};<|MERGE_RESOLUTION|>--- conflicted
+++ resolved
@@ -305,15 +305,9 @@
                     🔧 إصلاح معرفات الفروع
                   </button>
                   <button
-<<<<<<< HEAD
-                    onClick={() => setAdminSubTab('firebase-cleanup')}
-                    className={`py-4 px-1 border-b-2 font-medium text-sm transition-colors ${
-                      adminSubTab === 'firebase-cleanup'
-=======
                     onClick={() => setAdminSubTab('data-cleanup')}
                     className={`py-4 px-1 border-b-2 font-medium text-sm transition-colors ${
                       adminSubTab === 'data-cleanup'
->>>>>>> 7544d2fa
                         ? 'border-blue-500 text-blue-600'
                         : 'border-transparent text-gray-500 hover:text-gray-700 hover:border-gray-300'
                     }`}
@@ -368,11 +362,7 @@
                 {adminSubTab === 'branch-fixer' && <BranchIdFixer />}
 
                 {/* Firebase Data Cleanup */}
-<<<<<<< HEAD
-                {adminSubTab === 'firebase-cleanup' && <FirebaseDataCleanup />}
-=======
                 {adminSubTab === 'data-cleanup' && <FirebaseDataCleanup />}
->>>>>>> 7544d2fa
 
                 {/* System Settings (Placeholder) */}
                 {adminSubTab === 'settings' && (
